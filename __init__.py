# This program is free software; you can redistribute it and/or modify
# it under the terms of the GNU General Public License as published by
# the Free Software Foundation; either version 3 of the License, or
# (at your option) any later version.
#
# This program is distributed in the hope that it will be useful, but
# WITHOUT ANY WARRANTY; without even the implied warranty of
# MERCHANTIBILITY or FITNESS FOR A PARTICULAR PURPOSE. See the GNU
# General Public License for more details.
#
# You should have received a copy of the GNU General Public License
# along with this program. If not, see <http://www.gnu.org/licenses/>.

bl_info = {
    "name": "OKUnwrap",
    "author": "Iurii Kotlov, Vladislav Lopanov",
    "description": "Automatic curvature-based UV unwrapping",
    "blender": (4, 23, 0),
    "version": (1, 0, 1),
    "location": "",
    "warning": "",
    "category": "Generic",
}

import bpy
import bmesh
import time
import numpy as np
from numpy.linalg import norm
from mathutils import Vector
from math import degrees, acos
from ctypes import *
import sys
import addon_utils
import pathlib
import platform

okunwrap_dll = None


def getLibraryPath():
    match platform.system():
        case "Windows":
            return "okunwrap.dll"
        case "Darwin":
            return "libokunwrap.dylib"
        case _:
            return "libokunwrap.so"


class ExternalArray(Structure):
    _fields_ = [("data", c_void_p), ("size", c_int)]


class VertexData(ExternalArray):
    pass


class EdgeData(ExternalArray):
    pass


class SeamData(ExternalArray):
    pass


class CurvatureArray(ExternalArray):
    pass


class Edge(Structure):
    _fields_ = [("v1", c_int), ("v2", c_int)]


class EdgeMapData(Structure):
    _fields_ = [("data", POINTER(c_int)), ("size", c_int)]


class SeamData(Structure):
    _fields_ = [
        ("data", POINTER(c_bool)),
        ("size", c_int),
    ]


class UnwrapSettings(Structure):
    _fields_ = [
        ("biasCurvatureAmount", c_float),
        ("biasInlineLoopnessAmount", c_float),
        ("biasSeamClosenessAmount", c_float),
        ("curvatureThreshold", c_float),
        ("seamMarginAmount", c_int),
        ("seamSearchRadius", c_int),
        ("extendAmount", c_int),
        ("unwrapSteps", c_int),
    ]


def prepareMeshData(unwrap_batch, bm, obj_data):
    edges = bm.edges
    verts = bm.verts
    arr_edges = np.zeros(len(edges), dtype=np.dtype("i,i,i,b,f", align=True))

    for idx, edge in enumerate(edges):
        edge_angle = 0

        if edge.is_contiguous:
            edge_angle = edge.calc_face_angle()
        else:
            if edge.is_boundary:
                edge.seam = True

        u = edge.verts[0]
        v = edge.verts[1]
        arr_edges[idx] = (edge.index, u.index, v.index, edge.seam, edge_angle)

    okunwrap_dll.OKUnwrap_Batch_InitMesh(
        unwrap_batch,
        EdgeData(arr_edges.ctypes._as_parameter_, len(arr_edges)),
        VertexData(obj_data.vertices[0].as_pointer(), len(verts)),
    )

    return arr_edges


def beginUnwrapBatch(bm, obj_data, context, post_process=False):
    CURVATURE_Properties = context.scene.CURVATURE_Properties

    if not post_process:
        batch = okunwrap_dll.OKUnwrap_Batch_Begin(
            UnwrapSettings(
                CURVATURE_Properties.biasCurvatureAmount,
                CURVATURE_Properties.biasInlineLoopnessAmount,
                CURVATURE_Properties.biasSeamClosenessAmount,
                CURVATURE_Properties.curvatureThreshold,
                CURVATURE_Properties.seamMarginAmount,
                CURVATURE_Properties.seamSearchRadius,
                CURVATURE_Properties.extendAmount,
                CURVATURE_Properties.unwrapSteps,
            ),
        )
    else:
        batch = okunwrap_dll.OKUnwrap_Batch_Begin(
            UnwrapSettings(
                CURVATURE_Properties.biasCurvatureAmount,
                CURVATURE_Properties.biasInlineLoopnessAmount,
                5,
                0.01,
                1,
                CURVATURE_Properties.seamSearchRadius,
                CURVATURE_Properties.extendAmount,
                CURVATURE_Properties.unwrapSteps,
            ),
        )
    prepareMeshData(batch, bm, obj_data)

    return batch


def endUnwrapBatch(batch):
    if batch is None:
        return

    okunwrap_dll.OKUnwrap_Batch_End(batch)


def loadLibrary():
    global okunwrap_dll

    addon_path = None
    for mod in addon_utils.modules():
        if mod.bl_info.get("name") != "OKUnwrap":
            continue
        p = pathlib.Path(mod.__file__)
        addon_path = p.parent / getLibraryPath()
    okunwrap_dll = CDLL(str(addon_path))

    try:
        okunwrap_dll.OKUnwrap_Batch_Begin.argtypes = [UnwrapSettings]
        okunwrap_dll.OKUnwrap_Batch_Begin.restype = c_void_p

        okunwrap_dll.OKUnwrap_Batch_End.argtypes = [c_void_p]
        okunwrap_dll.OKUnwrap_Batch_End.restype = None

        okunwrap_dll.OKUnwrap_Batch_InitMesh.argtypes = [c_void_p, EdgeData, VertexData]
        okunwrap_dll.OKUnwrap_Batch_InitMesh.restype = c_bool

        okunwrap_dll.OKUnwrap_Batch_Execute.argtypes = [c_void_p]
        okunwrap_dll.OKUnwrap_Batch_Execute.restype = c_bool

        okunwrap_dll.OKUnwrap_Batch_Result.argtypes = [c_void_p]
        okunwrap_dll.OKUnwrap_Batch_Result.restype = POINTER(c_int)
    except Exception as e:
        print(f"OKUnwrap register(): {e}", file=sys.stderr)
    finally:
        pass


def unloadLibrary():
    import _ctypes

    try:
        if platform.system() == "Windows":
            _ctypes.FreeLibrary(okunwrap_dll._handle)
        else:
            _ctypes.dlclose(okunwrap_dll._handle)
    except Exception as e:
        print(f"OKUnwrap unregister(): {e}", file=sys.stderr)


<<<<<<< HEAD
# Code is absolutely gross, but such is life
def remove_loop(start_edge: bmesh.types.BMEdge, extendAmount):
    removedEdges = list()
    if start_edge.seam == False:
        closeEdges = {start_edge for start_edge in start_edge.verts[0].link_edges} | {start_edge for start_edge in start_edge.verts[1].link_edges}

        for e in closeEdges:
            if e.seam == True:
                start_edge = e
                removedEdges.append(e)
                break
    else:
        removedEdges.append(start_edge)

    for a in range(2):
        edgeToCheck = start_edge

        tempVert = edgeToCheck.verts[a]
        endBranch = False
        
        for i in range(extendAmount):
            if endBranch:
                break

            neighboringEdges = set(tempVert.link_edges)
            neighboringEdges.discard(edgeToCheck)
            
            for e in neighboringEdges:
                seamsCloseBy = 0

                for temp_e in tempVert.link_edges:
                    if temp_e == edgeToCheck:
                        continue
                    if temp_e.seam == True:
                        seamsCloseBy += 1
                
                if seamsCloseBy >= 2 or seamsCloseBy == 0:
                    endBranch = True
                    break

                if e.seam == True:
                    tempVert = e.other_vert((set(e.verts) & set(edgeToCheck.verts)).pop())
                    edgeToCheck = e
                    removedEdges.append(e)
                    e.seam = False
                    continue

    start_edge.seam = False
    return removedEdges
=======
def selectDistortedFaces(context, obj, bm, threshold):
    """
    Selects faces with UV angular distortion above a normalized threshold.
    """
    # threshold = 0.2

    uv_layer = bm.loops.layers.uv.active

    face_distortions = {}
    max_distortion = 0.0

    for face in bm.faces:
        total_distortion = 0.0
        loops = face.loops
        num_loops = len(loops)

        for i in range(num_loops):
            # Get 3D angle
            geom_angle = loops[i].calc_angle()
            #TODO: Use curvature values

            # Get UV coordinates for the current corner and its neighbors
            uv_center = loops[i][uv_layer].uv
            uv_prev = loops[i-1][uv_layer].uv
            uv_next = loops[(i + 1) % num_loops][uv_layer].uv

            # Calculate UV angle
            uv_angle = get_uv_angle(uv_center, uv_prev, uv_next)

            # Accumulate distortion
            total_distortion += abs(geom_angle - uv_angle)
        
        face_distortions[face.index] = total_distortion
        if total_distortion > max_distortion:
            max_distortion = total_distortion

    # Normalize distortions and select faces
    bpy.ops.mesh.select_all(action='DESELECT')
    
    if max_distortion > 0:
        for face in bm.faces:
            normalized_distortion = face_distortions[face.index] / max_distortion
            if normalized_distortion > threshold:
                face.select = True
    bpy.ops.uv.select_linked()

    distortedFaces = [f for f in bm.faces if f.select]
    return distortedFaces


def selectDistortedEdges(context, obj, bm, threshold):
    """
    Selects edges with UV length distortion above a normalized threshold.
    """
    # threshold = 0.8

    uv_layer = bm.loops.layers.uv.active
        
    edge_distortions = {}
    max_distortion = 0.0

    for edge in bm.edges:
        geom_length = edge.calc_length()
        if geom_length < 0.0001:
            continue

        max_edge_uv_distortion = 0.0

        # An edge can be part of multiple faces, and thus have multiple UV representations
        for face in edge.link_faces:
            uv1, uv2 = None, None
            # Find the UV coordinates corresponding to the edge's vertices within this face
            for loop in face.loops:
                if loop.vert == edge.verts[0]:
                    uv1 = loop[uv_layer].uv
                elif loop.vert == edge.verts[1]:
                    uv2 = loop[uv_layer].uv
            
            if uv1 and uv2:
                uv_length = (uv1 - uv2).length
                # Use the absolute difference from a perfect 1.0 ratio
                distortion = abs(1.0 - (uv_length / geom_length))
                if distortion > max_edge_uv_distortion:
                    max_edge_uv_distortion = distortion

        edge_distortions[edge.index] = max_edge_uv_distortion
        if max_edge_uv_distortion > max_distortion:
            max_distortion = max_edge_uv_distortion

    # Set selection mode to edges
    bpy.ops.mesh.select_mode(type="EDGE")
    bpy.ops.mesh.select_all(action='DESELECT')

    edge_distortions = {k: v for k, v in sorted(edge_distortions.items(), key=lambda x: x[1],reverse=True)}
    # print(edge_distortions)
    # bm.edges[next(iter(edge_distortions))].select = True

    if max_distortion > 0:
        for edge in bm.edges:
            normalized_distortion = edge_distortions[edge.index] / max_distortion
            # bpy.ops.mesh.select_all(action='DESELECT')
            if normalized_distortion > threshold:
                edge.select = True
                bpy.ops.mesh.py_extend_to_loop()
                edge.select = False


def get_uv_angle(uv1, uv2, uv3):
    """Calculates the angle between three 2D UV coordinates."""
    vec1 = uv2 - uv1
    vec2 = uv3 - uv1
    
    # Handle cases where vectors have zero length
    if vec1.length == 0 or vec2.length == 0:
        return 0.0

    dot_product = vec1.dot(vec2)
    
    # Clamp the dot product to avoid math domain errors
    clamp_dot = max(-1.0, min(1.0, dot_product / (vec1.length * vec2.length)))
    
    return acos(clamp_dot)
>>>>>>> dd2fcd3b


class MESH_OT_unwrap(bpy.types.Operator):
    """Unwraps selected/edited meshes using the settings below"""

    bl_idname = "mesh.unwrap"
    bl_label = "unwrap"
    bl_options = {"REGISTER", "UNDO"}

    def execute(self, context):
        CURVATURE_Properties = context.scene.CURVATURE_Properties
        start = time.perf_counter()
        batch = None
        smallBatch = None

        try:
            for obj in bpy.context.selected_objects:
                if obj.type != "MESH":
                    continue

                obj_data = obj.data

                if not obj.mode == "EDIT":
                    bpy.ops.object.mode_set(mode="EDIT")

                bm = bmesh.from_edit_mesh(obj_data)

                bm.edges.ensure_lookup_table()

                if CURVATURE_Properties.overwriteSeams:
                    for edge in bm.edges:
                        edge.seam = False

                if CURVATURE_Properties.useSharpAsSeams:
                    for edge in bm.edges:
                        if not edge.smooth:
                            edge.seam = True

                batch = beginUnwrapBatch(bm, obj_data, context)
                okunwrap_dll.OKUnwrap_Batch_Execute(batch)

                ptr_result = okunwrap_dll.OKUnwrap_Batch_Result(batch)

                for i, edge in enumerate(bm.edges):
                    edge.seam = ptr_result[i]
                
                bmesh.update_edit_mesh(obj_data)

                if CURVATURE_Properties.enablePostProcess:
                    print('\n')
                    bpy.ops.mesh.select_all(action='SELECT')

                    bpy.ops.uv.unwrap(method='CONFORMAL')

                    distortedFaces = selectDistortedFaces(context, obj, bm, CURVATURE_Properties.postProcessDistortionThreshold)
                    distortedEdges = list()
                    for f in distortedFaces:
                        for e in f.edges:
                            distortedEdges.append(e)
                    distortedEdges = set(distortedEdges)
                    distortedEdgesIndices = {e.index for e in distortedEdges}

                    smallBatch = beginUnwrapBatch(bm, obj_data, context, True)
                    okunwrap_dll.OKUnwrap_Batch_Execute(smallBatch)

                    small_ptr_result = okunwrap_dll.OKUnwrap_Batch_Result(smallBatch)

                    for i, edge in enumerate(bm.edges):
                        if edge.index in distortedEdgesIndices:
                            edge.seam = bool(small_ptr_result[i])
                    
                    bmesh.update_edit_mesh(obj_data)

                    # bpy.ops.mesh.select_all(action='DESELECT')

            endUnwrapBatch(batch)
            endUnwrapBatch(smallBatch)

            if CURVATURE_Properties.unwrapAtEnd:
                bpy.ops.mesh.select_all(action='SELECT')
                if bpy.app.version >= (4, 3, 0):
                    bpy.ops.uv.unwrap(method=CURVATURE_Properties.unwrapType)
                else:
                    bpy.ops.uv.unwrap()
                bpy.ops.mesh.select_all(action='DESELECT')

            VIEW3D_PT_OKUnwrap.operation_time = round(
                (time.perf_counter() - start) * 1000, 2
            )
        except Exception as e:
            print(f"MESH_OT_unwrap: {e}", file=sys.stderr)
        finally:
            pass
            # endUnwrapBatch(batch)
            # endUnwrapBatch(smallBatch)
        print("====================================================")

        return {"FINISHED"}


class MESH_OT_unload_dll(bpy.types.Operator):
    """Create a new monkey mesh object with a subdivision surf modifier and shaded smooth"""

    bl_idname = "mesh.unload_dll"
    bl_label = "PLACEHOLDER"
    bl_options = {"REGISTER", "UNDO"}

    def execute(self, context):
        unloadLibrary()
        return {"FINISHED"}


class MESH_OT_load_dll(bpy.types.Operator):
    """Create a new monkey mesh object with a subdivision surf modifier and shaded smooth"""

    bl_idname = "mesh.load_dll"
    bl_label = "PLACEHOLDER"
    bl_options = {"REGISTER", "UNDO"}

    def execute(self, context):
        global okunwrap_dll
        okunwrap_dll = CDLL(getLibraryPath())

        return {"FINISHED"}
    

class MESH_OT_remove_uv_loop(bpy.types.Operator):
    """Removes seam loops that are a part of/adjacent to selection. Selection will convert to edges automatically"""

    bl_idname = "mesh.remove_uv_loop"
    bl_label = "remove_uv_loop"
    bl_options = {"REGISTER", "UNDO"}

    def execute(self, context):
        CURVATURE_Properties = context.scene.CURVATURE_Properties
        start = time.perf_counter()

        # removedLoops = list()

        for obj in bpy.context.selected_objects:
            if obj.type != "MESH":
                continue

            obj_data = obj.data

            if not obj.mode == "EDIT":
                bpy.ops.object.mode_set(mode="EDIT")
            initialMeshSelectModeState = bpy.context.tool_settings.mesh_select_mode[:]

            bm = bmesh.from_edit_mesh(obj_data)
            bm.select_mode = {'VERT', 'EDGE', 'FACE'}
            bm.select_flush_mode()
            context.tool_settings.mesh_select_mode = (False, True, False)

            selected_edges = {edge for edge in bm.edges if edge.select}
            
            if selected_edges:
                for e in selected_edges:
                    remove_loop(e, CURVATURE_Properties.extendAmount)
                    # removedLoops.extend(remove_loop(e, CURVATURE_Properties.extendAmount))
            
            if len(bpy.context.selected_objects) == 1 and len(selected_edges) == 0:
                self.report({'INFO'}, 'No edges selected')
                return {'CANCELLED'}

            # bpy.ops.mesh.select_all(action='DESELECT')
            context.tool_settings.mesh_select_mode = initialMeshSelectModeState
            bmesh.update_edit_mesh(obj_data)

        VIEW3D_PT_OKUnwrap.operation_time = round((time.perf_counter() - start)*1000, 2)

        return {'FINISHED'}


class VIEW3D_PT_OKUnwrap(bpy.types.Panel):  # class naming convention ‘CATEGORY_PT_name’

    # where to add the panel in the UI
    bl_space_type = "VIEW_3D"  # 3D Viewport area (find list of values here https://docs.blender.org/api/current/bpy_types_enum_items/space_type_items.html#rna-enum-space-type-items)
    bl_region_type = "UI"  # Sidebar region (find list of values here https://docs.blender.org/api/current/bpy_types_enum_items/region_type_items.html#rna-enum-region-type-items)

    # add labels
    bl_category = "OKUnwrap"  # found in the Sidebar
    bl_label = "OKUnwrap"  # found at the top of the Panel

    operation_time = 0

    def draw(self, context):
        CURVATURE_Properties = context.scene.CURVATURE_Properties

        row = self.layout.row()
        row.operator("mesh.unwrap", text="Unwrap")
        self.layout.separator()

        row = self.layout.row()
        row.operator("mesh.remove_uv_loop", text="Remove Loops")
        # row.operator("mesh.remove_uv_loop", text="", icon='TRASH')
        self.layout.separator()

        row = self.layout.row()
        row.operator("mesh.load_dll", text="LOAD DLL")
        row = self.layout.row()
        row.operator("mesh.unload_dll", text="UNLOAD DLL")

        self.layout.separator()
        row = self.layout.row()
        row.prop(CURVATURE_Properties, "unwrapSteps")
        row = self.layout.row()
        row.prop(CURVATURE_Properties, "curvatureThreshold")
        row = self.layout.row()
        row.prop(CURVATURE_Properties, "extendAmount")
        row = self.layout.row()
        row.prop(CURVATURE_Properties, "seamMarginAmount")
        row = self.layout.row()
        row.prop(CURVATURE_Properties, "seamSearchRadius")
        row = self.layout.row()
        row.prop(CURVATURE_Properties, "overwriteSeams")
        row = self.layout.row()
        row.prop(CURVATURE_Properties, "useSharpAsSeams")
        row = self.layout.row()
        row.prop(CURVATURE_Properties, "unwrapAtEnd", text="Unwrap UV")

        if CURVATURE_Properties.unwrapAtEnd:
            if bpy.app.version >= (4, 3, 0):
                row = self.layout.row(heading='Unwrap Type:')
                row.prop(CURVATURE_Properties, "unwrapType", text="")
                # self.layout.separator()

        
        row = self.layout.row()
        row.prop(CURVATURE_Properties, "enablePostProcess")
        if CURVATURE_Properties.enablePostProcess:
            row = self.layout.row()
            row.prop(CURVATURE_Properties, "postProcessDistortionThreshold")
        
        self.layout.separator()
        row = self.layout.row()
        row.prop(CURVATURE_Properties, "biasCurvatureAmount")
        row = self.layout.row()
        row.prop(
            CURVATURE_Properties,
            "biasInlineLoopnessAmount",
            text="Inline Loopness Bias",
        )
        row = self.layout.row()
        row.prop(CURVATURE_Properties, "biasSeamClosenessAmount")
        row = self.layout.row()

        self.layout.separator()
        self.layout.label(text=f"Operation time: {self.operation_time}ms")
        # row = self.layout.row()
        self.layout.label(text="Thank you so much for your support! ❤️️")


class CURVATURE_Properties(bpy.types.PropertyGroup):
    unwrapSteps: bpy.props.IntProperty(
        name="Unwrap Steps",
        default=30,
        min=1,
        soft_max=250,
        step=1,
        description="Unwrap iteration step. If result gives not enough seams, increase this value.\nRanges from 1 to 250+",
    )  # type: ignore

    curvatureThreshold: bpy.props.FloatProperty(
        name="Curvature Threshold",
        default=0.7,
        soft_min=0.01,
        max=1,
        step=0.02,
        description="Cutoff of curvature values that won't be considered. Higher the number - sharper features will be marked as seams. Generally, more high poly the model - lower this value should be.\nRanges from 0.01 to 1",
    )  # type: ignore

    seamMarginAmount: bpy.props.IntProperty(
        name="Seam Margin Amount",
        default=2,
        min=0,
        soft_max=10,
        step=1,
        description="Amount of margin every seam has, to avoid several seam loops closeby. More generally is better on dense geometry. If your lowpoly geo doesn't have enough seams - this value may be too high.\nRanges from 1 to 10+",
    )  # type: ignore

    seamSearchRadius: bpy.props.IntProperty(
        name="Seam Search Radius",
        default=3,
        min=0,
        soft_max=5,
        description="Radius in which seam loop will try to find other seams to connect with. Higher - more closely joined seams.\nValues higher than 4-5 increase timings significantly!\nRanges from 1 to 5+",
    )  # type: ignore

    overwriteSeams: bpy.props.BoolProperty(
        name="Overwrite Seams",
        default=True,
        description="Option to overwrite existing seams. If unchecked - OKUnwrap will add seams to already existing ones",
    )  # type: ignore

    unwrapAtEnd: bpy.props.BoolProperty(
        name="UV Unwrap",
        default=False,
        description="Will unwrap the model after seam generation. If unchecked - OKUnwrap will only add seams to the model",
    )  # type: ignore

    extendAmount: bpy.props.IntProperty(
        name="Extend Amount",
        default=500,
        min=0,
        soft_max=1000,
        step=1,
        description="Max length of each seam loop, generally around 500 is good, tweak this value if a lot of noise is present.\nRanges from 0 to 1000+",
    )  # type: ignore

    biasCurvatureAmount: bpy.props.FloatProperty(
        name="Curvature Bias",
        default=1,
        min=0,
        soft_max=1,
        step=0.01,
        description="Affects how much the curvature of the mesh will affect the seam loops. Higher the value - the more seams will adhere to sharp (both convex and concave) features.\nRanges from 0 to 1+",
    )  # type: ignore

    biasInlineLoopnessAmount: bpy.props.FloatProperty(
        name="Inline Loopness Bias",
        default=1,
        min=0,
        soft_max=1,
        step=0.01,
        description="Affects how much the seam loops will try to run straight.\nRanges from 0 to 1+",
    )  # type: ignore

    biasSeamClosenessAmount: bpy.props.FloatProperty(
        name="Seam Closeness Bias",
        default=0.6,
        min=0,
        soft_max=1,
        step=0.01,
        description="Affects how much the seam loops will try to connect with already existing seams.\nRanges from 0 to 1+",
    )  # type: ignore

    unwrapType: bpy.props.EnumProperty(
        name="Unwrap Type",
        default='ANGLE_BASED',
        items= [('ANGLE_BASED', "Angle Based", ""),
                ('CONFORMAL', "Conformal", ""),
                ('MINIMUM_STRETCH', "Minimum Stretch", "")
        ],
        description="Unwrap type - Angle Based, Conformal or Minimum Stretch",
    )  # type: ignore

    useSharpAsSeams: bpy.props.BoolProperty(
        name="Mark Sharp Edges as Seams",
        default=True,
        description="Option will mark all sharp edges as seams before running the algorithm",
    ) # type: ignore

    enablePostProcess: bpy.props.BoolProperty(
        name="Enable Post Process",
        default=True,
        description="Option will search for distorted uv islands and attempt to fix them",
    ) # type: ignore

    postProcessDistortionThreshold: bpy.props.FloatProperty(
        name="Post Process Threshold",
        default=0.6,
        min=0,
        soft_max=1,
        step=0.01,
        description="Threshold after which a UV island is considered distorted, and sent to post-processing",
    )  # type: ignore

classes = [
    VIEW3D_PT_OKUnwrap,
    MESH_OT_unwrap,
    MESH_OT_unload_dll,
    MESH_OT_load_dll,
    MESH_OT_remove_uv_loop,
    CURVATURE_Properties,
]


# register the panel with Blender
def register():
    loadLibrary()

    for cls in classes:
        bpy.utils.register_class(cls)

    bpy.types.Scene.CURVATURE_Properties = bpy.props.PointerProperty(
        type=CURVATURE_Properties
    )


def unregister():
    unloadLibrary()

    for cls in classes:
        bpy.utils.unregister_class(cls)

    del bpy.types.Scene.CURVATURE_Properties


if __name__ == "__main__":
    register()<|MERGE_RESOLUTION|>--- conflicted
+++ resolved
@@ -208,57 +208,6 @@
         print(f"OKUnwrap unregister(): {e}", file=sys.stderr)
 
 
-<<<<<<< HEAD
-# Code is absolutely gross, but such is life
-def remove_loop(start_edge: bmesh.types.BMEdge, extendAmount):
-    removedEdges = list()
-    if start_edge.seam == False:
-        closeEdges = {start_edge for start_edge in start_edge.verts[0].link_edges} | {start_edge for start_edge in start_edge.verts[1].link_edges}
-
-        for e in closeEdges:
-            if e.seam == True:
-                start_edge = e
-                removedEdges.append(e)
-                break
-    else:
-        removedEdges.append(start_edge)
-
-    for a in range(2):
-        edgeToCheck = start_edge
-
-        tempVert = edgeToCheck.verts[a]
-        endBranch = False
-        
-        for i in range(extendAmount):
-            if endBranch:
-                break
-
-            neighboringEdges = set(tempVert.link_edges)
-            neighboringEdges.discard(edgeToCheck)
-            
-            for e in neighboringEdges:
-                seamsCloseBy = 0
-
-                for temp_e in tempVert.link_edges:
-                    if temp_e == edgeToCheck:
-                        continue
-                    if temp_e.seam == True:
-                        seamsCloseBy += 1
-                
-                if seamsCloseBy >= 2 or seamsCloseBy == 0:
-                    endBranch = True
-                    break
-
-                if e.seam == True:
-                    tempVert = e.other_vert((set(e.verts) & set(edgeToCheck.verts)).pop())
-                    edgeToCheck = e
-                    removedEdges.append(e)
-                    e.seam = False
-                    continue
-
-    start_edge.seam = False
-    return removedEdges
-=======
 def selectDistortedFaces(context, obj, bm, threshold):
     """
     Selects faces with UV angular distortion above a normalized threshold.
@@ -381,7 +330,55 @@
     clamp_dot = max(-1.0, min(1.0, dot_product / (vec1.length * vec2.length)))
     
     return acos(clamp_dot)
->>>>>>> dd2fcd3b
+# Code is absolutely gross, but such is life
+def remove_loop(start_edge: bmesh.types.BMEdge, extendAmount):
+    removedEdges = list()
+    if start_edge.seam == False:
+        closeEdges = {start_edge for start_edge in start_edge.verts[0].link_edges} | {start_edge for start_edge in start_edge.verts[1].link_edges}
+
+        for e in closeEdges:
+            if e.seam == True:
+                start_edge = e
+                removedEdges.append(e)
+                break
+    else:
+        removedEdges.append(start_edge)
+
+    for a in range(2):
+        edgeToCheck = start_edge
+
+        tempVert = edgeToCheck.verts[a]
+        endBranch = False
+        
+        for i in range(extendAmount):
+            if endBranch:
+                break
+
+            neighboringEdges = set(tempVert.link_edges)
+            neighboringEdges.discard(edgeToCheck)
+            
+            for e in neighboringEdges:
+                seamsCloseBy = 0
+
+                for temp_e in tempVert.link_edges:
+                    if temp_e == edgeToCheck:
+                        continue
+                    if temp_e.seam == True:
+                        seamsCloseBy += 1
+                
+                if seamsCloseBy >= 2 or seamsCloseBy == 0:
+                    endBranch = True
+                    break
+
+                if e.seam == True:
+                    tempVert = e.other_vert((set(e.verts) & set(edgeToCheck.verts)).pop())
+                    edgeToCheck = e
+                    removedEdges.append(e)
+                    e.seam = False
+                    continue
+
+    start_edge.seam = False
+    return removedEdges
 
 
 class MESH_OT_unwrap(bpy.types.Operator):
